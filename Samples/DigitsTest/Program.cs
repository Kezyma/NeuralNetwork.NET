﻿using System;
using System.Threading.Tasks;
using MnistDatasetToolkit;
using NeuralNetworkNET.APIs;
using NeuralNetworkNET.APIs.Interfaces;
using NeuralNetworkNET.APIs.Interfaces.Data;
using NeuralNetworkNET.APIs.Results;
using NeuralNetworkNET.APIs.Structs;
using NeuralNetworkNET.Networks.Activations;
using NeuralNetworkNET.SupervisedLearning.Optimization.Progress;
using SixLabors.ImageSharp.PixelFormats;

namespace DigitsTest
{
    public class Program
    {
        public static async Task Main()
        {
<<<<<<< HEAD
            (var training, var test) = DataParser.LoadDatasets();
            INeuralNetwork network = NetworkManager.NewSequential(TensorInfo.Image<Alpha8>(28, 28),
=======
            // Create the network
            INeuralNetwork network = NetworkManager.NewSequential(TensorInfo.CreateForGrayscaleImage(28, 28),
>>>>>>> 9a52a0d5
                NetworkLayers.Convolutional((5, 5), 20, ActivationFunctionType.Identity),
                NetworkLayers.Pooling(ActivationFunctionType.LeakyReLU),
                NetworkLayers.FullyConnected(100, ActivationFunctionType.LeCunTanh),
                NetworkLayers.Softmax(10));

            // Prepare the dataset
            (var training, var test) = DataParser.LoadDatasets();
            ITrainingDataset trainingData = DatasetLoader.Training(training, 100); // Batches of 100 samples
            ITestDataset testData = DatasetLoader.Test(test, new Progress<TrainingProgressEventArgs>(p =>
            {
                Printf($"Epoch {p.Iteration}, cost: {p.Result.Cost}, accuracy: {p.Result.Accuracy}");
            }));

            // Train the network
            TrainingSessionResult result = await NetworkManager.TrainNetworkAsync(network,
                trainingData,
                TrainingAlgorithms.Adadelta(),
                60, 0.5f,
                new Progress<BatchProgress>(TrackBatchProgress),
                testDataset: testData);
            Printf($"Stop reason: {result.StopReason}, elapsed time: {result.TrainingTime}");
            Console.ReadKey();
        }

        // Prints an output message
        private static void Printf(String text)
        {
            Console.ForegroundColor = ConsoleColor.DarkRed;
            Console.Write(">> ");
            Console.ForegroundColor = ConsoleColor.White;
            Console.Write($"{text}\n");
        }

        // Training monitor
        private static void TrackBatchProgress(BatchProgress progress)
        {
            Console.SetCursorPosition(0, Console.CursorTop);
            int n = (int)(progress.Percentage * 32 / 100); // 32 is the number of progress '=' characters to display
            char[] c = new char[32];
            for (int i = 0; i < 32; i++) c[i] = i <= n ? '=' : ' ';
            Console.Write($"[{new String(c)}] ");
        }
    }
}<|MERGE_RESOLUTION|>--- conflicted
+++ resolved
@@ -16,13 +16,8 @@
     {
         public static async Task Main()
         {
-<<<<<<< HEAD
-            (var training, var test) = DataParser.LoadDatasets();
+            // Create the network
             INeuralNetwork network = NetworkManager.NewSequential(TensorInfo.Image<Alpha8>(28, 28),
-=======
-            // Create the network
-            INeuralNetwork network = NetworkManager.NewSequential(TensorInfo.CreateForGrayscaleImage(28, 28),
->>>>>>> 9a52a0d5
                 NetworkLayers.Convolutional((5, 5), 20, ActivationFunctionType.Identity),
                 NetworkLayers.Pooling(ActivationFunctionType.LeakyReLU),
                 NetworkLayers.FullyConnected(100, ActivationFunctionType.LeCunTanh),
